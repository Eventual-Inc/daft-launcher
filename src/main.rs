--- conflicted
+++ resolved
@@ -1,4 +1,3 @@
-<<<<<<< HEAD
 macro_rules! asset {
     (
         $($path_segment:literal),*
@@ -17,14 +16,6 @@
     };
 }
 
-macro_rules! not_available_for_k8s {
-    ($command:literal) => {
-        anyhow::bail!(concat!(
-            "The `",
-            $command,
-            "` is not available for k8s configurations"
-        ),)
-=======
 macro_rules! not_available_for_byoc {
     ($command:literal) => {
         anyhow::bail!(concat!(
@@ -32,16 +23,12 @@
             $command,
             "` is only available for provisioned configurations"
         ))
->>>>>>> 789c3f58
     };
 }
 
 mod ssh;
-<<<<<<< HEAD
 #[cfg(test)]
 mod tests;
-=======
->>>>>>> 789c3f58
 
 use std::{
     collections::HashMap,
@@ -51,12 +38,8 @@
     process::Stdio,
     str::FromStr,
     sync::Arc,
-    thread::{sleep, spawn},
     time::Duration,
 };
-
-#[cfg(test)]
-mod tests;
 
 #[cfg(not(test))]
 use anyhow::bail;
@@ -66,10 +49,7 @@
 use comfy_table::{
     modifiers, presets, Attribute, Cell, CellAlignment, Color, ContentArrangement, Table,
 };
-<<<<<<< HEAD
 use regex::Regex;
-=======
->>>>>>> 789c3f58
 use serde::{Deserialize, Serialize};
 use tempdir::TempDir;
 use tokio::{
@@ -166,26 +146,14 @@
 
 #[derive(Debug, Parser, Clone, PartialEq, Eq)]
 struct Init {
-    /// The provider to use - either 'aws' (default) to auto-generate a cluster
-    /// or 'k8s' for existing Kubernetes clusters
-    #[arg(default_value = "aws")]
-    init_provider: InitProvider,
-
     /// The path at which to create the config file.
     #[arg(default_value = ".daft.toml")]
     path: PathBuf,
-}
-
-<<<<<<< HEAD
-#[derive(Debug, ValueEnum, Deserialize, Clone, Copy, PartialEq, Eq)]
-enum InitProvider {
-    Aws,
-    K8s,
-=======
-    /// The provider to use - either 'provisioned' (default) to auto-generate a cluster or 'byoc' for existing Kubernetes clusters
+
+    /// The provider to use - either 'aws' (default) to auto-generate a cluster
+    /// or 'k8s' for existing Kubernetes clusters
     #[arg(long, default_value_t = DaftProvider::Provisioned)]
     provider: DaftProvider,
->>>>>>> 789c3f58
 }
 
 #[derive(Debug, Parser, Clone, PartialEq, Eq)]
@@ -252,11 +220,7 @@
 #[serde(rename_all = "kebab-case", deny_unknown_fields)]
 struct DaftConfig {
     setup: DaftSetup,
-<<<<<<< HEAD
-    #[serde(rename = "job", deserialize_with = "parse_jobs")]
-=======
     #[serde(default, rename = "job", deserialize_with = "parse_jobs")]
->>>>>>> 789c3f58
     jobs: HashMap<StrRef, DaftJob>,
 }
 
@@ -265,15 +229,11 @@
 struct DaftSetup {
     name: StrRef,
     #[serde(deserialize_with = "parse_requirement")]
-<<<<<<< HEAD
     requires: Requirement,
     #[serde(deserialize_with = "parse_python_version")]
     python_version: Versioning,
     #[serde(deserialize_with = "parse_ray_version")]
     ray_version: Versioning,
-=======
-    version: Requirement,
->>>>>>> 789c3f58
     #[serde(flatten)]
     provider_config: ProviderConfig,
 }
@@ -390,13 +350,10 @@
     "ami-04dd23e62ed049936".into()
 }
 
-<<<<<<< HEAD
-=======
 fn default_k8s_namespace() -> StrRef {
     "default".into()
 }
 
->>>>>>> 789c3f58
 fn parse_requirement<'de, D>(deserializer: D) -> Result<Requirement, D::Error>
 where
     D: serde::Deserializer<'de>,
@@ -415,7 +372,6 @@
     }
 }
 
-<<<<<<< HEAD
 fn parse_python_version<'de, D>(deserializer: D) -> Result<Versioning, D::Error>
 where
     D: serde::Deserializer<'de>,
@@ -444,7 +400,6 @@
     Ok(version)
 }
 
-=======
 #[derive(Debug, ValueEnum, Clone, PartialEq, Eq)]
 enum DaftProvider {
     Provisioned,
@@ -460,8 +415,6 @@
         .to_string()
     }
 }
-
->>>>>>> 789c3f58
 #[derive(Debug, Clone, PartialEq, Eq)]
 struct DaftJob {
     command: StrRef,
@@ -524,11 +477,7 @@
 
 async fn read_daft_config(daft_config_path: impl AsRef<Path>) -> anyhow::Result<DaftConfig> {
     let daft_config_path = daft_config_path.as_ref();
-<<<<<<< HEAD
-    let contents = fs::read_to_string(&daft_config_path)
-=======
     let contents = fs::read_to_string(daft_config_path)
->>>>>>> 789c3f58
         .await
         .map_err(|error| {
             if let ErrorKind::NotFound = error.kind() {
@@ -544,84 +493,6 @@
     Ok(daft_config)
 }
 
-<<<<<<< HEAD
-fn convert_to_ray_config(
-    daft_config: &DaftConfig,
-    teardown_behaviour: Option<TeardownBehaviour>,
-) -> anyhow::Result<RayConfig> {
-    match &daft_config.setup.provider_config {
-        ProviderConfig::K8s(..) => {
-            unreachable!("Don't call this function if you're dealing with a k8s configuration file")
-        }
-        ProviderConfig::Aws(aws_config) => {
-            let key_name = aws_config
-                .ssh_private_key
-                .clone()
-                .file_stem()
-                .ok_or_else(|| {
-                    anyhow::anyhow!(r#"Private key doesn't have a name of the format "name.ext""#)
-                })?
-                .to_str()
-                .ok_or_else(|| {
-                    anyhow::anyhow!(
-                        "The file {:?} does not have a valid UTF-8 name",
-                        aws_config.ssh_private_key
-                    )
-                })?
-                .into();
-
-            let node_config = RayNodeConfig {
-                key_name,
-                instance_type: aws_config.instance_type.clone(),
-                image_id: aws_config.image_id.clone(),
-                iam_instance_profile: aws_config
-                    .iam_instance_profile_name
-                    .clone()
-                    .map(|name| IamInstanceProfile { name }),
-            };
-
-            Ok(RayConfig {
-                cluster_name: daft_config.setup.name.clone(),
-                max_workers: aws_config.number_of_workers,
-                provider: RayProvider {
-                    r#type: "aws".into(),
-                    region: aws_config.region.clone(),
-                    cache_stopped_nodes: teardown_behaviour
-                        .map(TeardownBehaviour::to_cache_stopped_nodes),
-                },
-                auth: RayAuth {
-                    ssh_user: aws_config.ssh_user.clone(),
-                    ssh_private_key: aws_config.ssh_private_key.clone(),
-                },
-                available_node_types: vec![
-                    (
-                        "ray.head.default".into(),
-                        RayNodeType {
-                            max_workers: 0,
-                            node_config: node_config.clone(),
-                            resources: Some(RayResources { cpu: 0 }),
-                        },
-                    ),
-                    (
-                        "ray.worker.default".into(),
-                        RayNodeType {
-                            max_workers: aws_config.number_of_workers,
-                            node_config,
-                            resources: None,
-                        },
-                    ),
-                ]
-                .into_iter()
-                .collect(),
-                setup_commands: generate_setup_commands(
-                    daft_config.setup.python_version.clone(),
-                    daft_config.setup.ray_version.clone(),
-                    &aws_config.dependencies,
-                ),
-            })
-        }
-    }
-=======
 fn convert(
     daft_config: &DaftConfig,
     teardown_behaviour: Option<TeardownBehaviour>,
@@ -688,30 +559,13 @@
         ]
         .into_iter()
         .collect(),
-        setup_commands: {
-            let mut commands = vec![
-                "curl -LsSf https://astral.sh/uv/install.sh | sh".into(),
-                "uv python install 3.12".into(),
-                "uv python pin 3.12".into(),
-                "uv venv".into(),
-                "echo 'source $HOME/.venv/bin/activate' >> ~/.bashrc".into(),
-                "source ~/.bashrc".into(),
-                "uv pip install boto3 pip py-spy deltalake getdaft ray[default]".into(),
-            ];
-            if !aws_config.dependencies.is_empty() {
-                let deps = aws_config
-                    .dependencies
-                    .iter()
-                    .map(|dep| format!(r#""{dep}""#))
-                    .collect::<Vec<_>>()
-                    .join(" ");
-                let deps = format!("uv pip install {deps}").into();
-                commands.push(deps);
-            }
-            commands
-        },
+        setup_commands: generate_setup_commands(
+            daft_config.setup.python_version.clone(),
+            daft_config.setup.ray_version.clone(),
+            &aws_config.dependencies,
+            &aws_config.run,
+        ),
     })
->>>>>>> 789c3f58
 }
 
 async fn write_ray_config(ray_config: &RayConfig, dest: impl AsRef<Path>) -> anyhow::Result<()> {
@@ -823,7 +677,7 @@
     let client = Client::new(&sdk_config);
     let instances = client.describe_instances().send().await?;
     let reservations = instances.reservations.unwrap_or_default();
-    let instance_states = reservations
+    let instances = reservations
         .iter()
         .filter_map(|reservation| reservation.instances.as_ref())
         .flatten()
@@ -868,12 +722,12 @@
             })
         })
         .collect();
-    Ok(instance_states)
+    Ok(instances)
 }
 
 fn format_table(
     instances: &[AwsInstance],
-    regex: Option<StrRef>,
+    regex: Option<&str>,
     head: bool,
     running: bool,
 ) -> anyhow::Result<Table> {
@@ -946,12 +800,7 @@
     }
 }
 
-<<<<<<< HEAD
-async fn establish_kubernetes_port_forward(namespace: Option<&str>) -> anyhow::Result<Child> {
-    let namespace = namespace.unwrap_or("default");
-=======
 async fn establish_kubernetes_port_forward(namespace: &str) -> anyhow::Result<Child> {
->>>>>>> 789c3f58
     let output = Command::new("kubectl")
         .arg("get")
         .arg("svc")
@@ -966,29 +815,15 @@
         .output()
         .await?;
     if !output.status.success() {
-<<<<<<< HEAD
-        return Err(anyhow::anyhow!(
-            "Failed to get Ray head node services with kubectl in namespace {}",
-            namespace
-        ));
-=======
         anyhow::bail!(
             "Failed to get Ray head node services with kubectl in namespace {}",
             namespace
         );
->>>>>>> 789c3f58
     }
 
     let stdout = String::from_utf8_lossy(&output.stdout);
     if stdout.trim().is_empty() {
-<<<<<<< HEAD
-        return Err(anyhow::anyhow!(
-            "Ray head node service not found in namespace {}",
-            namespace
-        ));
-=======
         anyhow::bail!("Ray head node service not found in namespace {}", namespace);
->>>>>>> 789c3f58
     }
 
     let head_node_service_name = stdout
@@ -1055,16 +890,9 @@
 async fn submit_k8s(
     working_dir: impl AsRef<Path>,
     command_segments: impl AsRef<[&str]>,
-<<<<<<< HEAD
-    namespace: Option<&str>,
-) -> anyhow::Result<()> {
-    // Start port forwarding - it will be automatically killed when _port_forward is
-    // dropped
-=======
     namespace: &str,
 ) -> anyhow::Result<()> {
     // Start port forwarding - it will be automatically killed when _port_forward is dropped
->>>>>>> 789c3f58
     let _port_forward = establish_kubernetes_port_forward(namespace).await?;
 
     // Give the port-forward a moment to fully establish
@@ -1075,364 +903,16 @@
     Ok(())
 }
 
-<<<<<<< HEAD
-async fn run(daft_launcher: DaftLauncher) -> anyhow::Result<()> {
-    match daft_launcher.sub_command {
-        SubCommand::Init(Init {
-            path,
-            init_provider: provider,
-        }) => {
-            #[cfg(not(test))]
-            if path.exists() {
-                bail!("The path {path:?} already exists; the path given must point to a new location on your filesystem");
-            }
-            let contents = match provider {
-                InitProvider::Aws => asset!("template.toml"),
-                InitProvider::K8s => asset!("template_k8s.toml"),
-            }
-            .replace("<requires>", concat!("=", env!("CARGO_PKG_VERSION")))
-            .replace(
-                "<python-version>",
-                get_python_version_from_env().await?.to_string().as_str(),
-            )
-            .replace(
-                "<ray-version>",
-                get_ray_version_from_env().await?.to_string().as_str(),
-            );
-            fs::write(path, contents).await?;
-        }
-        SubCommand::Check(ConfigPath { config }) => {
-            let _ = read_daft_config(&config).await?;
-        }
-        SubCommand::Export(ConfigPath { config }) => {
-            let daft_config = read_daft_config(&config).await?;
-            match &daft_config.setup.provider_config {
-                ProviderConfig::Aws(..) => {
-                    let ray_config = convert_to_ray_config(&daft_config, None)?;
-                    let ray_config_str = serde_yaml::to_string(&ray_config)?;
-                    println!("{ray_config_str}");
-                }
-                ProviderConfig::K8s(..) => not_available_for_k8s!("export"),
-            }
-        }
-        SubCommand::Up(ConfigPath { config }) => {
-            let daft_config = read_daft_config(&config).await?;
-
-            match &daft_config.setup.provider_config {
-                ProviderConfig::Aws(..) => {
-                    assert_is_logged_in_with_aws().await?;
-
-                    let ray_config = convert_to_ray_config(&daft_config, None)?;
-                    let (_temp_dir, ray_path) = create_temp_ray_file()?;
-                    write_ray_config(ray_config, &ray_path).await?;
-                    run_ray_up_or_down_command(SpinDirection::Up, ray_path).await?;
-                }
-                ProviderConfig::K8s(..) => not_available_for_k8s!("up"),
-            }
-        }
-        SubCommand::List(List {
-            regex,
-            region,
-            head,
-            running,
-            config_path,
-        }) => {
-            let daft_config = read_daft_config(&config_path.config).await?;
-            match daft_config.setup.provider_config {
-                ProviderConfig::Aws(aws_config) => {
-                    assert_is_logged_in_with_aws().await?;
-
-                    let region = region.unwrap_or_else(|| aws_config.region.clone());
-                    let instances = get_ray_clusters_from_aws(region).await?;
-                    let table = format_table(&instances, regex, head, running)?;
-                    println!("{table}");
-                }
-                ProviderConfig::K8s(..) => not_available_for_k8s!("list"),
-            }
-        }
-        SubCommand::Submit(Submit {
-            config_path,
-            job_name,
-        }) => {
-            let daft_config = read_daft_config(&config_path.config).await?;
-            let daft_job = daft_config
-                .jobs
-                .get(&job_name)
-                .ok_or_else(|| anyhow::anyhow!("A job with the name {job_name} was not found"))?;
-
-            match &daft_config.setup.provider_config {
-                ProviderConfig::Aws(..) => {
-                    assert_is_logged_in_with_aws().await?;
-
-                    let ray_config = convert_to_ray_config(&daft_config, None)?;
-                    let (_temp_dir, ray_path) = create_temp_ray_file()?;
-                    write_ray_config(ray_config, &ray_path).await?;
-                    submit(
-                        daft_job.working_dir.as_ref(),
-                        daft_job.command.as_ref().split(' ').collect::<Vec<_>>(),
-                    )
-                    .await?;
-                }
-                ProviderConfig::K8s(k8s_config) => {
-                    submit_k8s(
-                        daft_job.working_dir.as_ref(),
-                        daft_job.command.as_ref().split(' ').collect::<Vec<_>>(),
-                        k8s_config.namespace.as_deref(),
-                    )
-                    .await?;
-                }
-            }
-        }
-        SubCommand::Connect(Connect {
-            port,
-            no_dashboard,
-            config_path,
-        }) => {
-            let daft_config = read_daft_config(&config_path.config).await?;
-            match &daft_config.setup.provider_config {
-                ProviderConfig::Aws(aws_config) => {
-                    assert_is_logged_in_with_aws().await?;
-
-                    let ray_config = convert_to_ray_config(&daft_config, None)?;
-                    let (_temp_dir, ray_path) = create_temp_ray_file()?;
-                    write_ray_config(ray_config, &ray_path).await?;
-
-                    let open_join_handle = if !no_dashboard {
-                        Some(spawn(|| {
-                            sleep(Duration::from_millis(500));
-                            open::that("http://localhost:8265")?;
-                            Ok::<_, anyhow::Error>(())
-                        }))
-                    } else {
-                        None
-                    };
-
-                    let _ = ssh::ssh_portforward(ray_path, aws_config, Some(port))
-                        .await?
-                        .wait_with_output()
-                        .await?;
-
-                    if let Some(open_join_handle) = open_join_handle {
-                        open_join_handle.join().map_err(|_| {
-                            anyhow::anyhow!("Failed to join browser-opening thread")
-                        })??;
-                    };
-                }
-                ProviderConfig::K8s(..) => not_available_for_k8s!("connect"),
-=======
 #[tokio::main]
 async fn main() -> anyhow::Result<()> {
     DaftLauncher::parse().run().await
-}
-
-impl DaftLauncher {
-    async fn run(&self) -> anyhow::Result<()> {
-        match &self.sub_command {
-            SubCommand::Config(config_cmd) => config_cmd.run().await,
-            SubCommand::Job(job_cmd) => job_cmd.run().await,
-            SubCommand::Provisioned(provisioned_cmd) => provisioned_cmd.run().await,
-            SubCommand::Byoc(byoc_cmd) => byoc_cmd.run().await,
-        }
-    }
-}
-
-impl ConfigCommand {
-    async fn run(&self) -> anyhow::Result<()> {
-        match self {
-            ConfigCommand::Init(Init { path, provider }) => {
-                #[cfg(not(test))]
-                if path.exists() {
-                    bail!("The path {path:?} already exists; the path given must point to a new location on your filesystem");
-                }
-                let contents = match provider {
-                    DaftProvider::Byoc => include_str!("template_byoc.toml"),
-                    DaftProvider::Provisioned => include_str!("template_provisioned.toml"),
-                }
-                .replace("<VERSION>", concat!("=", env!("CARGO_PKG_VERSION")));
-                fs::write(path, contents).await?;
-            }
-            ConfigCommand::Check(ConfigPath { config }) => {
-                let _ = read_daft_config(config).await?;
-            }
-            ConfigCommand::Export(ConfigPath { config }) => {
-                let daft_config = read_daft_config(config).await?;
-                let ray_config = convert(&daft_config, None)?;
-                let ray_config_str = serde_yaml::to_string(&ray_config)?;
-                println!("{ray_config_str}");
-            }
-        }
-        Ok(())
-    }
-}
-
-impl JobCommand {
-    async fn run(&self) -> anyhow::Result<()> {
-        match self {
-            JobCommand::Submit(Submit {
-                config_path,
-                job_name,
-            }) => {
-                let daft_config = read_daft_config(&config_path.config).await?;
-                let daft_job = daft_config.jobs.get(job_name).ok_or_else(|| {
-                    anyhow::anyhow!("A job with the name {job_name} was not found")
-                })?;
-
-                let working_dir = daft_job.working_dir.as_ref();
-                let command_segments = daft_job.command.as_ref().split(' ').collect::<Vec<_>>();
-
-                match &daft_config.setup.provider_config {
-                    ProviderConfig::Provisioned(aws_config) => {
-                        assert_is_logged_in_with_aws().await?;
-
-                        let ray_config = convert(&daft_config, None)?;
-                        let (_temp_dir, ray_path) = create_temp_ray_file()?;
-                        write_ray_config(&ray_config, &ray_path).await?;
-
-                        let _child = ssh::ssh_portforward(ray_path, aws_config, None).await?;
-                        submit(working_dir, command_segments).await?;
-                    }
-                    ProviderConfig::Byoc(k8s_config) => {
-                        submit_k8s(working_dir, command_segments, k8s_config.namespace.as_ref())
-                            .await?;
-                    }
-                }
-            }
-            JobCommand::Sql(Sql { sql, config_path }) => {
-                let daft_config = read_daft_config(&config_path.config).await?;
-                let (temp_sql_dir, sql_path) = create_temp_file("sql.py")?;
-                fs::write(sql_path, include_str!("sql.py")).await?;
-
-                let working_dir = temp_sql_dir.path();
-                let command_segments = vec!["python", "sql.py", sql.as_ref()];
-
-                match &daft_config.setup.provider_config {
-                    ProviderConfig::Provisioned(aws_config) => {
-                        assert_is_logged_in_with_aws().await?;
-
-                        let ray_config = convert(&daft_config, None)?;
-                        let (_temp_dir, ray_path) = create_temp_ray_file()?;
-                        write_ray_config(&ray_config, &ray_path).await?;
-
-                        let _child = ssh::ssh_portforward(ray_path, aws_config, None).await?;
-                        submit(working_dir, command_segments).await?;
-                    }
-                    ProviderConfig::Byoc(k8s_config) => {
-                        submit_k8s(working_dir, command_segments, k8s_config.namespace.as_ref())
-                            .await?;
-                    }
-                }
->>>>>>> 789c3f58
-            }
-            JobCommand::Status(..) => todo!(),
-            JobCommand::Logs(..) => todo!(),
-        }
-<<<<<<< HEAD
-        SubCommand::Ssh(ConfigPath { config }) => {
-            let daft_config = read_daft_config(&config).await?;
-            match &daft_config.setup.provider_config {
-                ProviderConfig::Aws(aws_config) => {
-                    assert_is_logged_in_with_aws().await?;
-
-                    let ray_config = convert_to_ray_config(&daft_config, None)?;
-                    let (_temp_dir, ray_path) = create_temp_ray_file()?;
-                    write_ray_config(ray_config, &ray_path).await?;
-                    ssh::ssh(ray_path, aws_config).await?;
-=======
-        Ok(())
-    }
-}
-
-impl ProvisionedCommand {
-    async fn run(&self) -> anyhow::Result<()> {
-        match self {
-            ProvisionedCommand::Up(ConfigPath { config }) => {
-                let daft_config = read_daft_config(config).await?;
-                match daft_config.setup.provider_config {
-                    ProviderConfig::Provisioned(..) => {
-                        assert_is_logged_in_with_aws().await?;
-
-                        let ray_config = convert(&daft_config, None)?;
-                        let (_temp_dir, ray_path) = create_temp_ray_file()?;
-                        write_ray_config(&ray_config, &ray_path).await?;
-                        run_ray_up_or_down_command(SpinDirection::Up, ray_path).await?;
-                    }
-                    ProviderConfig::Byoc(..) => not_available_for_byoc!("up"),
->>>>>>> 789c3f58
-                }
-                ProviderConfig::K8s(..) => not_available_for_k8s!("ssh"),
-            }
-<<<<<<< HEAD
-        }
-        SubCommand::Sql(Sql { sql, config_path }) => {
-            let daft_config = read_daft_config(&config_path.config).await?;
-            match &daft_config.setup.provider_config {
-                ProviderConfig::Aws(aws_config) => {
-                    assert_is_logged_in_with_aws().await?;
-
-                    let ray_config = convert_to_ray_config(&daft_config, None)?;
-                    let (_temp_dir, ray_path) = create_temp_ray_file()?;
-                    write_ray_config(ray_config, &ray_path).await?;
-                    let _child = ssh::ssh_portforward(ray_path, &aws_config, None).await?;
-                    let (temp_sql_dir, sql_path) = create_temp_file("sql.py")?;
-                    fs::write(sql_path, asset!("sql.py")).await?;
-                    submit(temp_sql_dir.path(), vec!["python", "sql.py", sql.as_ref()]).await?;
-                }
-                ProviderConfig::K8s(k8s_config) => {
-                    let (temp_sql_dir, sql_path) = create_temp_file("sql.py")?;
-                    fs::write(sql_path, asset!("sql.py")).await?;
-                    submit_k8s(
-                        temp_sql_dir.path(),
-                        vec!["python", "sql.py", sql.as_ref()],
-                        k8s_config.namespace.as_deref(),
-                    )
-                    .await?;
-                }
-            }
-        }
-        SubCommand::Stop(ConfigPath { config }) => {
-            let daft_config = read_daft_config(&config).await?;
-            match daft_config.setup.provider_config {
-                ProviderConfig::Aws(..) => {
-                    assert_is_logged_in_with_aws().await?;
-
-                    let ray_config =
-                        convert_to_ray_config(&daft_config, Some(TeardownBehaviour::Stop))?;
-                    let (_temp_dir, ray_path) = create_temp_ray_file()?;
-                    write_ray_config(ray_config, &ray_path).await?;
-                    run_ray_up_or_down_command(SpinDirection::Down, ray_path).await?;
-                }
-                ProviderConfig::K8s(..) => not_available_for_k8s!("stop"),
-            }
-        }
-        SubCommand::Kill(ConfigPath { config }) => {
-            let daft_config = read_daft_config(&config).await?;
-            match daft_config.setup.provider_config {
-                ProviderConfig::Aws(..) => {
-                    assert_is_logged_in_with_aws().await?;
-
-                    let (_temp_dir, ray_path) = create_temp_ray_file()?;
-                    let ray_config =
-                        convert_to_ray_config(&daft_config, Some(TeardownBehaviour::Kill))?;
-                    write_ray_config(ray_config, &ray_path).await?;
-                    run_ray_up_or_down_command(SpinDirection::Down, ray_path).await?;
-                }
-                ProviderConfig::K8s(..) => not_available_for_k8s!("kill"),
-            }
-        }
-    }
-
-    Ok(())
-}
-
-#[tokio::main]
-async fn main() -> anyhow::Result<()> {
-    run(DaftLauncher::parse()).await
 }
 
 fn generate_setup_commands(
     python_version: Versioning,
     ray_version: Versioning,
     dependencies: &[StrRef],
+    run: &[StrRef],
 ) -> Vec<StrRef> {
     let mut commands = vec![
         "curl -LsSf https://astral.sh/uv/install.sh | sh".into(),
@@ -1455,96 +935,13 @@
             .join(" ");
         let deps = format!("uv pip install {deps}").into();
         commands.push(deps);
-=======
-            ProvisionedCommand::Down(ConfigPath { config }) => {
-                let daft_config = read_daft_config(config).await?;
-                match daft_config.setup.provider_config {
-                    ProviderConfig::Provisioned(..) => {
-                        assert_is_logged_in_with_aws().await?;
-
-                        let ray_config = convert(&daft_config, Some(TeardownBehaviour::Down))?;
-                        let (_temp_dir, ray_path) = create_temp_ray_file()?;
-                        write_ray_config(&ray_config, &ray_path).await?;
-                        run_ray_up_or_down_command(SpinDirection::Down, ray_path).await?;
-                    }
-                    ProviderConfig::Byoc(..) => not_available_for_byoc!("down"),
-                }
-            }
-            ProvisionedCommand::Kill(ConfigPath { config }) => {
-                let daft_config = read_daft_config(config).await?;
-                match daft_config.setup.provider_config {
-                    ProviderConfig::Provisioned(..) => {
-                        assert_is_logged_in_with_aws().await?;
-
-                        let ray_config = convert(&daft_config, Some(TeardownBehaviour::Kill))?;
-                        let (_temp_dir, ray_path) = create_temp_ray_file()?;
-                        write_ray_config(&ray_config, &ray_path).await?;
-                        run_ray_up_or_down_command(SpinDirection::Down, ray_path).await?;
-                    }
-                    ProviderConfig::Byoc(..) => not_available_for_byoc!("kill"),
-                }
-            }
-            ProvisionedCommand::List(List {
-                config_path,
-                region,
-                head,
-                running,
-            }) => {
-                let daft_config = read_daft_config(&config_path.config).await?;
-                match &daft_config.setup.provider_config {
-                    ProviderConfig::Provisioned(aws_config) => {
-                        assert_is_logged_in_with_aws().await?;
-
-                        let region = region.as_ref().unwrap_or_else(|| &aws_config.region);
-                        let instances = get_ray_clusters_from_aws(region.clone()).await?;
-                        print_instances(&instances, *head, *running);
-                    }
-                    ProviderConfig::Byoc(..) => not_available_for_byoc!("list"),
-                }
-            }
-            &ProvisionedCommand::Connect(Connect {
-                port,
-                ref config_path,
-            }) => {
-                let daft_config = read_daft_config(&config_path.config).await?;
-                match &daft_config.setup.provider_config {
-                    ProviderConfig::Provisioned(aws_config) => {
-                        assert_is_logged_in_with_aws().await?;
-
-                        let ray_config = convert(&daft_config, None)?;
-                        let (_temp_dir, ray_path) = create_temp_ray_file()?;
-                        write_ray_config(&ray_config, &ray_path).await?;
-                        let _ = ssh::ssh_portforward(ray_path, aws_config, Some(port))
-                            .await?
-                            .wait_with_output()
-                            .await?;
-                    }
-                    ProviderConfig::Byoc(..) => not_available_for_byoc!("connect"),
-                }
-            }
-            ProvisionedCommand::Ssh(ConfigPath { config }) => {
-                let daft_config = read_daft_config(config).await?;
-                match &daft_config.setup.provider_config {
-                    ProviderConfig::Provisioned(aws_config) => {
-                        assert_is_logged_in_with_aws().await?;
-
-                        let ray_config = convert(&daft_config, None)?;
-                        let (_temp_dir, ray_path) = create_temp_ray_file()?;
-                        write_ray_config(&ray_config, &ray_path).await?;
-                        ssh::ssh(ray_path, aws_config).await?;
-                    }
-                    ProviderConfig::Byoc(..) => not_available_for_byoc!("ssh"),
-                }
-            }
-        }
-        Ok(())
->>>>>>> 789c3f58
-    }
+    }
+
+    commands.extend(run.iter().cloned());
 
     commands
 }
 
-<<<<<<< HEAD
 async fn get_version_from_env(bin: &str, prefix: &str) -> anyhow::Result<Versioning> {
     let output = Command::new(bin)
         .arg("--version")
@@ -1563,23 +960,247 @@
         Ok(version)
     } else {
         Err(anyhow::anyhow!("Failed to find {bin} executable"))
-=======
+    }
+}
+
+async fn get_python_version_from_env() -> anyhow::Result<Versioning> {
+    let python_version = get_version_from_env("python", "Python ").await?;
+    Ok(python_version)
+}
+
+async fn get_ray_version_from_env() -> anyhow::Result<Versioning> {
+    let python_version = get_version_from_env("ray", "ray, version ").await?;
+    Ok(python_version)
+}
+
+impl DaftLauncher {
+    async fn run(&self) -> anyhow::Result<()> {
+        match &self.sub_command {
+            SubCommand::Config(config_cmd) => config_cmd.run().await,
+            SubCommand::Job(job_cmd) => job_cmd.run().await,
+            SubCommand::Provisioned(provisioned_cmd) => provisioned_cmd.run().await,
+            SubCommand::Byoc(byoc_cmd) => byoc_cmd.run().await,
+        }
+    }
+}
+
+impl ConfigCommand {
+    async fn run(&self) -> anyhow::Result<()> {
+        match self {
+            ConfigCommand::Init(Init { path, provider }) => {
+                #[cfg(not(test))]
+                if path.exists() {
+                    bail!("The path {path:?} already exists; the path given must point to a new location on your filesystem");
+                }
+                let contents = match provider {
+                    DaftProvider::Byoc => asset!("template-byoc.toml"),
+                    DaftProvider::Provisioned => asset!("template-provisioned.toml"),
+                }
+                .replace("<requires>", concat!("=", env!("CARGO_PKG_VERSION")))
+                .replace(
+                    "<python-version>",
+                    get_python_version_from_env().await?.to_string().as_str(),
+                )
+                .replace(
+                    "<ray-version>",
+                    get_ray_version_from_env().await?.to_string().as_str(),
+                );
+                fs::write(path, contents).await?;
+            }
+            ConfigCommand::Check(ConfigPath { config }) => {
+                let _ = read_daft_config(config).await?;
+            }
+            ConfigCommand::Export(ConfigPath { config }) => {
+                let daft_config = read_daft_config(config).await?;
+                let ray_config = convert(&daft_config, None)?;
+                let ray_config_str = serde_yaml::to_string(&ray_config)?;
+                println!("{ray_config_str}");
+            }
+        }
+        Ok(())
+    }
+}
+
+impl JobCommand {
+    async fn run(&self) -> anyhow::Result<()> {
+        match self {
+            JobCommand::Submit(Submit {
+                config_path,
+                job_name,
+            }) => {
+                let daft_config = read_daft_config(&config_path.config).await?;
+                let daft_job = daft_config.jobs.get(job_name).ok_or_else(|| {
+                    anyhow::anyhow!("A job with the name {job_name} was not found")
+                })?;
+
+                let working_dir = daft_job.working_dir.as_ref();
+                let command_segments = daft_job.command.as_ref().split(' ').collect::<Vec<_>>();
+
+                match &daft_config.setup.provider_config {
+                    ProviderConfig::Provisioned(aws_config) => {
+                        assert_is_logged_in_with_aws().await?;
+
+                        let ray_config = convert(&daft_config, None)?;
+                        let (_temp_dir, ray_path) = create_temp_ray_file()?;
+                        write_ray_config(&ray_config, &ray_path).await?;
+
+                        let _child = ssh::ssh_portforward(ray_path, aws_config, None).await?;
+                        submit(working_dir, command_segments).await?;
+                    }
+                    ProviderConfig::Byoc(k8s_config) => {
+                        submit_k8s(working_dir, command_segments, k8s_config.namespace.as_ref())
+                            .await?;
+                    }
+                }
+            }
+            JobCommand::Sql(Sql { sql, config_path }) => {
+                let daft_config = read_daft_config(&config_path.config).await?;
+                let (temp_sql_dir, sql_path) = create_temp_file("sql.py")?;
+                fs::write(sql_path, asset!("sql.py")).await?;
+
+                let working_dir = temp_sql_dir.path();
+                let command_segments = vec!["python", "sql.py", sql.as_ref()];
+
+                match &daft_config.setup.provider_config {
+                    ProviderConfig::Provisioned(aws_config) => {
+                        assert_is_logged_in_with_aws().await?;
+
+                        let ray_config = convert(&daft_config, None)?;
+                        let (_temp_dir, ray_path) = create_temp_ray_file()?;
+                        write_ray_config(&ray_config, &ray_path).await?;
+
+                        let _child = ssh::ssh_portforward(ray_path, aws_config, None).await?;
+                        submit(working_dir, command_segments).await?;
+                    }
+                    ProviderConfig::Byoc(k8s_config) => {
+                        submit_k8s(working_dir, command_segments, k8s_config.namespace.as_ref())
+                            .await?;
+                    }
+                }
+            }
+            JobCommand::Status(..) => todo!(),
+            JobCommand::Logs(..) => todo!(),
+        }
+        Ok(())
+    }
+}
+
+impl ProvisionedCommand {
+    async fn run(&self) -> anyhow::Result<()> {
+        match self {
+            ProvisionedCommand::Up(ConfigPath { config }) => {
+                let daft_config = read_daft_config(config).await?;
+                match daft_config.setup.provider_config {
+                    ProviderConfig::Provisioned(..) => {
+                        assert_is_logged_in_with_aws().await?;
+
+                        let ray_config = convert(&daft_config, None)?;
+                        let (_temp_dir, ray_path) = create_temp_ray_file()?;
+                        write_ray_config(&ray_config, &ray_path).await?;
+                        run_ray_up_or_down_command(SpinDirection::Up, ray_path).await?;
+                    }
+                    ProviderConfig::Byoc(..) => not_available_for_byoc!("up"),
+                }
+            }
+            ProvisionedCommand::Down(ConfigPath { config }) => {
+                let daft_config = read_daft_config(config).await?;
+                match daft_config.setup.provider_config {
+                    ProviderConfig::Provisioned(..) => {
+                        assert_is_logged_in_with_aws().await?;
+
+                        let ray_config = convert(&daft_config, Some(TeardownBehaviour::Down))?;
+                        let (_temp_dir, ray_path) = create_temp_ray_file()?;
+                        write_ray_config(&ray_config, &ray_path).await?;
+                        run_ray_up_or_down_command(SpinDirection::Down, ray_path).await?;
+                    }
+                    ProviderConfig::Byoc(..) => not_available_for_byoc!("down"),
+                }
+            }
+            ProvisionedCommand::Kill(ConfigPath { config }) => {
+                let daft_config = read_daft_config(config).await?;
+                match daft_config.setup.provider_config {
+                    ProviderConfig::Provisioned(..) => {
+                        assert_is_logged_in_with_aws().await?;
+
+                        let ray_config = convert(&daft_config, Some(TeardownBehaviour::Kill))?;
+                        let (_temp_dir, ray_path) = create_temp_ray_file()?;
+                        write_ray_config(&ray_config, &ray_path).await?;
+                        run_ray_up_or_down_command(SpinDirection::Down, ray_path).await?;
+                    }
+                    ProviderConfig::Byoc(..) => not_available_for_byoc!("kill"),
+                }
+            }
+            &ProvisionedCommand::List(List {
+                ref config_path,
+                ref regex,
+                ref region,
+                head,
+                running,
+                ..
+            }) => {
+                let daft_config = read_daft_config(&config_path.config).await?;
+                match &daft_config.setup.provider_config {
+                    ProviderConfig::Provisioned(aws_config) => {
+                        assert_is_logged_in_with_aws().await?;
+
+                        let region = region.as_ref().unwrap_or_else(|| &aws_config.region);
+                        let instances = get_ray_clusters_from_aws(region.clone()).await?;
+                        let table = format_table(&instances, regex.as_deref(), head, running)?;
+                        println!("{table}");
+                    }
+                    ProviderConfig::Byoc(..) => not_available_for_byoc!("list"),
+                }
+            }
+            &ProvisionedCommand::Connect(Connect {
+                port,
+                no_dashboard,
+                ref config_path,
+            }) => {
+                let daft_config = read_daft_config(&config_path.config).await?;
+                let open_dashboard = !no_dashboard;
+                match &daft_config.setup.provider_config {
+                    ProviderConfig::Provisioned(aws_config) => {
+                        assert_is_logged_in_with_aws().await?;
+
+                        let ray_config = convert(&daft_config, None)?;
+                        let (_temp_dir, ray_path) = create_temp_ray_file()?;
+                        write_ray_config(&ray_config, &ray_path).await?;
+
+                        let child = ssh::ssh_portforward(ray_path, aws_config, Some(port)).await?;
+
+                        if open_dashboard {
+                            open::that("http://localhost:8265")?;
+                        };
+
+                        child.wait_with_output().await?;
+                    }
+                    ProviderConfig::Byoc(..) => not_available_for_byoc!("connect"),
+                }
+            }
+            ProvisionedCommand::Ssh(ConfigPath { config }) => {
+                let daft_config = read_daft_config(config).await?;
+                match &daft_config.setup.provider_config {
+                    ProviderConfig::Provisioned(aws_config) => {
+                        assert_is_logged_in_with_aws().await?;
+
+                        let ray_config = convert(&daft_config, None)?;
+                        let (_temp_dir, ray_path) = create_temp_ray_file()?;
+                        write_ray_config(&ray_config, &ray_path).await?;
+                        ssh::ssh(ray_path, aws_config).await?;
+                    }
+                    ProviderConfig::Byoc(..) => not_available_for_byoc!("ssh"),
+                }
+            }
+        }
+        Ok(())
+    }
+}
+
 impl ByocCommand {
     async fn run(&self) -> anyhow::Result<()> {
         match self {
             ByocCommand::Verify(..) => todo!(),
             ByocCommand::Info(..) => todo!(),
         }
->>>>>>> 789c3f58
-    }
-}
-
-async fn get_python_version_from_env() -> anyhow::Result<Versioning> {
-    let python_version = get_version_from_env("python", "Python ").await?;
-    Ok(python_version)
-}
-
-async fn get_ray_version_from_env() -> anyhow::Result<Versioning> {
-    let python_version = get_version_from_env("ray", "ray, version ").await?;
-    Ok(python_version)
+    }
 }