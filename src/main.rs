--- conflicted
+++ resolved
@@ -1,4 +1,3 @@
-<<<<<<< HEAD
 macro_rules! not_available_for_byoc {
     ($command:literal) => {
         anyhow::bail!(concat!(
@@ -11,8 +10,6 @@
 
 mod ssh;
 
-=======
->>>>>>> db3b8244
 use std::{
     collections::HashMap,
     io::{Error, ErrorKind},
@@ -35,24 +32,13 @@
 use comfy_table::{
     modifiers, presets, Attribute, Cell, CellAlignment, Color, ContentArrangement, Table,
 };
-<<<<<<< HEAD
-=======
-use semver::{Version, VersionReq};
->>>>>>> db3b8244
 use serde::{Deserialize, Serialize};
 use tempdir::TempDir;
 use tokio::{
     fs,
-<<<<<<< HEAD
     process::{Child, Command},
 };
 use versions::{Requirement, Versioning};
-=======
-    io::{AsyncBufReadExt, AsyncReadExt, AsyncWriteExt, BufReader},
-    process::{Child, Command},
-    time::timeout,
-};
->>>>>>> db3b8244
 
 type StrRef = Arc<str>;
 type PathRef = Arc<Path>;
@@ -67,7 +53,6 @@
 #[derive(Debug, Subcommand, Clone, PartialEq, Eq)]
 enum SubCommand {
     /// Manage Daft-provisioned clusters (AWS)
-<<<<<<< HEAD
     #[command(subcommand)]
     Provisioned(ProvisionedCommand),
 
@@ -82,28 +67,12 @@
     /// Manage configurations
     #[command(subcommand)]
     Config(ConfigCommand),
-=======
-    Provisioned(ProvisionedCommands),
-    /// Manage existing clusters (Kubernetes)
-    Byoc(ByocCommands),
-    /// Manage jobs across all cluster types
-    Job(JobCommands),
-    /// Manage configurations
-    Config(ConfigCommands),
-}
-
-#[derive(Debug, Parser, Clone, PartialEq, Eq)]
-struct ProvisionedCommands {
-    #[command(subcommand)]
-    command: ProvisionedCommand,
->>>>>>> db3b8244
 }
 
 #[derive(Debug, Subcommand, Clone, PartialEq, Eq)]
 enum ProvisionedCommand {
     /// Create a new cluster
     Up(ConfigPath),
-<<<<<<< HEAD
 
     /// Stop a running cluster
     Down(ConfigPath),
@@ -135,81 +104,24 @@
     /// Submit a job to the cluster
     Submit(Submit),
 
-=======
-    /// Stop a running cluster
-    Down(ConfigPath),
-    /// Terminate a cluster
-    Kill(ConfigPath),
-    /// List all clusters
-    List(List),
-    /// Connect to cluster dashboard
-    Connect(Connect),
-    /// SSH into cluster head node
-    Ssh(ConfigPath),
-}
-
-#[derive(Debug, Parser, Clone, PartialEq, Eq)]
-struct ByocCommands {
-    #[command(subcommand)]
-    command: ByocCommand,
-}
-
-#[derive(Debug, Subcommand, Clone, PartialEq, Eq)]
-enum ByocCommand {
-    /// Verify connection to existing cluster
-    Verify(ConfigPath),
-    /// Show cluster information
-    Info(ConfigPath),
-}
-
-#[derive(Debug, Parser, Clone, PartialEq, Eq)]
-struct JobCommands {
-    #[command(subcommand)]
-    command: JobCommand,
-}
-
-#[derive(Debug, Subcommand, Clone, PartialEq, Eq)]
-enum JobCommand {
-    /// Submit a job to the cluster
-    Submit(Submit),
->>>>>>> db3b8244
     /// Execute SQL queries
     Sql(Sql),
+
     /// Check job status
     Status(ConfigPath),
+
     /// View job logs
     Logs(ConfigPath),
 }
 
-<<<<<<< HEAD
-    /// Check job status
-    Status(ConfigPath),
-
-    /// View job logs
-    Logs(ConfigPath),
-}
-
-=======
-#[derive(Debug, Parser, Clone, PartialEq, Eq)]
-struct ConfigCommands {
-    #[command(subcommand)]
-    command: ConfigCommand,
-}
-
->>>>>>> db3b8244
 #[derive(Debug, Subcommand, Clone, PartialEq, Eq)]
 enum ConfigCommand {
     /// Initialize a new configuration
     Init(Init),
-<<<<<<< HEAD
 
     /// Validate configuration
     Check(ConfigPath),
 
-=======
-    /// Validate configuration
-    Check(ConfigPath),
->>>>>>> db3b8244
     /// Export configuration to Ray format
     Export(ConfigPath),
 }
@@ -282,11 +194,7 @@
 #[serde(rename_all = "kebab-case", deny_unknown_fields)]
 struct DaftConfig {
     setup: DaftSetup,
-<<<<<<< HEAD
-    #[serde(rename = "job", deserialize_with = "parse_jobs")]
-=======
     #[serde(default, rename = "job", deserialize_with = "parse_jobs")]
->>>>>>> db3b8244
     jobs: HashMap<StrRef, DaftJob>,
 }
 
@@ -294,16 +202,8 @@
 #[serde(rename_all = "kebab-case", deny_unknown_fields)]
 struct DaftSetup {
     name: StrRef,
-<<<<<<< HEAD
     #[serde(deserialize_with = "parse_requirement")]
     version: Requirement,
-=======
-    #[serde(deserialize_with = "parse_version_req")]
-    version: VersionReq,
-    provider: DaftProvider,
-    #[serde(default)]
-    dependencies: Vec<StrRef>,
->>>>>>> db3b8244
     #[serde(flatten)]
     provider_config: ProviderConfig,
 }
@@ -311,28 +211,12 @@
 #[derive(Debug, Deserialize, Clone, PartialEq, Eq)]
 #[serde(rename_all = "kebab-case", deny_unknown_fields)]
 enum ProviderConfig {
-<<<<<<< HEAD
     Provisioned(AwsConfig),
-=======
-    #[serde(rename = "provisioned")]
-    Provisioned(AwsConfigWithRun),
-    #[serde(rename = "byoc")]
->>>>>>> db3b8244
     Byoc(K8sConfig),
 }
 
 #[derive(Debug, Deserialize, Clone, PartialEq, Eq)]
 #[serde(rename_all = "kebab-case", deny_unknown_fields)]
-<<<<<<< HEAD
-=======
-struct AwsConfigWithRun {
-    #[serde(flatten)]
-    config: AwsConfig,
-}
-
-#[derive(Debug, Deserialize, Clone, PartialEq, Eq)]
-#[serde(rename_all = "kebab-case", deny_unknown_fields)]
->>>>>>> db3b8244
 struct AwsConfig {
     region: StrRef,
     #[serde(default = "default_number_of_workers")]
@@ -344,25 +228,17 @@
     instance_type: StrRef,
     #[serde(default = "default_image_id")]
     image_id: StrRef,
-<<<<<<< HEAD
     #[serde(skip_serializing_if = "Option::is_none")]
     iam_instance_profile_name: Option<StrRef>,
     #[serde(default)]
     dependencies: Vec<StrRef>,
-=======
-    iam_instance_profile_name: Option<StrRef>,
->>>>>>> db3b8244
 }
 
 #[derive(Debug, Deserialize, Clone, PartialEq, Eq)]
 #[serde(rename_all = "kebab-case", deny_unknown_fields)]
 struct K8sConfig {
-<<<<<<< HEAD
-    namespace: Option<StrRef>,
-=======
     #[serde(default = "default_k8s_namespace")]
     namespace: StrRef,
->>>>>>> db3b8244
 }
 
 fn parse_jobs<'de, D>(deserializer: D) -> Result<HashMap<StrRef, DaftJob>, D::Error>
@@ -442,20 +318,15 @@
     "ami-04dd23e62ed049936".into()
 }
 
-<<<<<<< HEAD
-fn parse_requirement<'de, D>(deserializer: D) -> Result<Requirement, D::Error>
-=======
 fn default_k8s_namespace() -> StrRef {
     "default".into()
 }
 
-fn parse_version_req<'de, D>(deserializer: D) -> Result<VersionReq, D::Error>
->>>>>>> db3b8244
+fn parse_requirement<'de, D>(deserializer: D) -> Result<Requirement, D::Error>
 where
     D: serde::Deserializer<'de>,
 {
     let raw: StrRef = Deserialize::deserialize(deserializer)?;
-<<<<<<< HEAD
     let requirement = raw
         .parse::<Requirement>()
         .map_err(serde::de::Error::custom)?;
@@ -470,29 +341,11 @@
 }
 
 #[derive(Debug, ValueEnum, Clone, PartialEq, Eq)]
-=======
-    let version_req = raw
-        .parse::<VersionReq>()
-        .map_err(serde::de::Error::custom)?;
-    let current_version = env!("CARGO_PKG_VERSION")
-        .parse::<Version>()
-        .expect("CARGO_PKG_VERSION must exist");
-    if version_req.matches(&current_version) {
-        Ok(version_req)
-    } else {
-        Err(serde::de::Error::custom(format!("You're running daft-launcher version {current_version}, but your configuration file requires version {version_req}")))
-    }
-}
-
-#[derive(Debug, Deserialize, Clone, PartialEq, Eq)]
-#[serde(rename_all = "kebab-case", deny_unknown_fields)]
->>>>>>> db3b8244
 enum DaftProvider {
     Provisioned,
     Byoc,
 }
 
-<<<<<<< HEAD
 impl ToString for DaftProvider {
     fn to_string(&self) -> String {
         match self {
@@ -500,26 +353,6 @@
             DaftProvider::Byoc => "byoc",
         }
         .to_string()
-=======
-impl FromStr for DaftProvider {
-    type Err = anyhow::Error;
-
-    fn from_str(s: &str) -> Result<Self, Self::Err> {
-        match s.to_lowercase().as_str() {
-            "provisioned" => Ok(DaftProvider::Provisioned),
-            "byoc" => Ok(DaftProvider::Byoc),
-            _ => anyhow::bail!("Invalid provider '{}'. Must be either 'provisioned' or 'byoc'", s),
-        }
-    }
-}
-
-impl ToString for DaftProvider {
-    fn to_string(&self) -> String {
-        match self {
-            DaftProvider::Provisioned => "provisioned".to_string(),
-            DaftProvider::Byoc => "byoc".to_string(),
-        }
->>>>>>> db3b8244
     }
 }
 
@@ -583,17 +416,9 @@
     cpu: usize,
 }
 
-<<<<<<< HEAD
 async fn read_daft_config(daft_config_path: impl AsRef<Path>) -> anyhow::Result<DaftConfig> {
     let daft_config_path = daft_config_path.as_ref();
     let contents = fs::read_to_string(daft_config_path)
-=======
-async fn read_and_convert(
-    daft_config_path: &Path,
-    teardown_behaviour: Option<TeardownBehaviour>,
-) -> anyhow::Result<(DaftConfig, Option<RayConfig>)> {
-    let contents = fs::read_to_string(&daft_config_path)
->>>>>>> db3b8244
         .await
         .map_err(|error| {
             if let ErrorKind::NotFound = error.kind() {
@@ -603,11 +428,9 @@
                 )
             } else {
                 error
-<<<<<<< HEAD
             }
         })?;
     let daft_config = toml::from_str::<DaftConfig>(&contents)?;
-
     Ok(daft_config)
 }
 
@@ -700,89 +523,6 @@
             commands
         },
     })
-=======
-            }
-        })?;
- 
-    let daft_config = toml::from_str::<DaftConfig>(&contents)?;
-    
-    let ray_config = match &daft_config.setup.provider_config {
-        ProviderConfig::Byoc(_) => None,
-        ProviderConfig::Provisioned(aws_config) => {
-            let key_name = aws_config.config.ssh_private_key
-                .clone()
-                .file_stem()
-                .ok_or_else(|| anyhow::anyhow!(r#"Private key doesn't have a name of the format "name.ext""#))?
-                .to_str()
-                .ok_or_else(|| anyhow::anyhow!("The file {:?} does not have a valid UTF-8 name", aws_config.config.ssh_private_key))?
-                .into();
-
-            let node_config = RayNodeConfig {
-                key_name,
-                instance_type: aws_config.config.instance_type.clone(),
-                image_id: aws_config.config.image_id.clone(),
-                iam_instance_profile: aws_config.config.iam_instance_profile_name.clone().map(|name| IamInstanceProfile { name }),
-            };
-
-            Some(RayConfig {
-                cluster_name: daft_config.setup.name.clone(),
-                max_workers: aws_config.config.number_of_workers,
-                provider: RayProvider {
-                    r#type: "aws".into(),
-                    region: aws_config.config.region.clone(),
-                    cache_stopped_nodes: teardown_behaviour.map(TeardownBehaviour::to_cache_stopped_nodes),
-                },
-                auth: RayAuth {
-                    ssh_user: aws_config.config.ssh_user.clone(),
-                    ssh_private_key: aws_config.config.ssh_private_key.clone(),
-                },
-                available_node_types: vec![
-                    (
-                        "ray.head.default".into(),
-                        RayNodeType {
-                            max_workers: aws_config.config.number_of_workers,
-                            node_config: node_config.clone(),
-                            resources: Some(RayResources { cpu: 0 }),
-                        },
-                    ),
-                    (
-                        "ray.worker.default".into(),
-                        RayNodeType {
-                            max_workers: aws_config.config.number_of_workers,
-                            node_config,
-                            resources: None,
-                        },
-                    ),
-                ]
-                .into_iter()
-                .collect(),
-                setup_commands: {
-                    let mut commands = vec![
-                        "curl -LsSf https://astral.sh/uv/install.sh | sh".into(),
-                        "uv python install 3.12".into(),
-                        "uv python pin 3.12".into(),
-                        "uv venv".into(),
-                        "echo 'source $HOME/.venv/bin/activate' >> ~/.bashrc".into(),
-                        "source ~/.bashrc".into(),
-                        "uv pip install boto3 pip ray[default] getdaft py-spy deltalake".into(),
-                    ];
-                    if !daft_config.setup.dependencies.is_empty() {
-                        let deps = daft_config.setup.dependencies
-                            .iter()
-                            .map(|dep| format!(r#""{dep}""#))
-                            .collect::<Vec<_>>()
-                            .join(" ");
-                        let deps = format!("uv pip install {deps}").into();
-                        commands.push(deps);
-                    }
-                    commands
-                },
-            })
-        }
-    };
-
-    Ok((daft_config, ray_config))
->>>>>>> db3b8244
 }
 
 async fn write_ray_config(ray_config: &RayConfig, dest: impl AsRef<Path>) -> anyhow::Result<()> {
@@ -997,9 +737,7 @@
     }
 }
 
-<<<<<<< HEAD
-async fn establish_kubernetes_port_forward(namespace: Option<&str>) -> anyhow::Result<Child> {
-    let namespace = namespace.unwrap_or("default");
+async fn establish_kubernetes_port_forward(namespace: &str) -> anyhow::Result<Child> {
     let output = Command::new("kubectl")
         .arg("get")
         .arg("svc")
@@ -1068,144 +806,6 @@
     working_dir: impl AsRef<Path>,
     command_segments: impl AsRef<[&str]>,
 ) -> anyhow::Result<()> {
-=======
-async fn get_region(region: Option<StrRef>, config: impl AsRef<Path>) -> anyhow::Result<StrRef> {
-    let config = config.as_ref();
-    Ok(if let Some(region) = region {
-        region
-    } else if config.exists() {
-        let (daft_config, _) = read_and_convert(&config, None).await?;
-        match &daft_config.setup.provider_config {
-            ProviderConfig::Provisioned(aws_config) => aws_config.config.region.clone(),
-            ProviderConfig::Byoc(_) => "us-west-2".into(),
-        }
-    } else {
-        "us-west-2".into()
-    })
-}
-
-async fn get_head_node_ip(ray_path: impl AsRef<Path>) -> anyhow::Result<Ipv4Addr> {
-    let mut ray_command = Command::new("ray")
-        .arg("get-head-ip")
-        .arg(ray_path.as_ref())
-        .stdout(Stdio::piped())
-        .spawn()?;
-
-    let mut tail_command = Command::new("tail")
-        .args(["-n", "1"])
-        .stdin(Stdio::piped())
-        .stdout(Stdio::piped())
-        .spawn()?;
-
-    let mut writer = tail_command.stdin.take().expect("stdin must exist");
-
-    tokio::spawn(async move {
-        let mut reader = BufReader::new(ray_command.stdout.take().expect("stdout must exist"));
-        let mut buffer = Vec::new();
-        reader.read_to_end(&mut buffer).await?;
-        writer.write_all(&buffer).await?;
-        Ok::<_, anyhow::Error>(())
-    });
-    let output = tail_command.wait_with_output().await?;
-    if !output.status.success() {
-        anyhow::bail!("Failed to fetch ip address of head node");
-    };
-    let addr = String::from_utf8_lossy(&output.stdout)
-        .trim()
-        .parse::<Ipv4Addr>()?;
-    Ok(addr)
-}
-
-async fn ssh(ray_path: impl AsRef<Path>, aws_config: &AwsConfig) -> anyhow::Result<()> {
-    let addr = get_head_node_ip(ray_path).await?;
-    let exit_status = Command::new("ssh")
-        .arg("-i")
-        .arg(aws_config.ssh_private_key.as_ref())
-        .arg(format!("{}@{}", aws_config.ssh_user, addr))
-        .kill_on_drop(true)
-        .spawn()?
-        .wait()
-        .await?;
-
-    if exit_status.success() {
-        Ok(())
-    } else {
-        Err(anyhow::anyhow!("Failed to ssh into the ray cluster"))
-    }
-}
-
-async fn establish_ssh_portforward(
-    ray_path: impl AsRef<Path>,
-    aws_config: &AwsConfig,
-    port: Option<u16>,
-) -> anyhow::Result<Child> {
-    let addr = get_head_node_ip(ray_path).await?;
-    let port = port.unwrap_or(8265);
-    let mut child = Command::new("ssh")
-        .arg("-N")
-        .arg("-i")
-        .arg(aws_config.ssh_private_key.as_ref())
-        .arg("-L")
-        .arg(format!("{port}:localhost:8265"))
-        .arg(format!("{}@{}", aws_config.ssh_user, addr))
-        .arg("-v")
-        .stderr(Stdio::piped())
-        .kill_on_drop(true)
-        .spawn()?;
-
-    // We wait for the ssh port-forwarding process to write a specific string to the
-    // output.
-    //
-    // This is a little hacky (and maybe even incorrect across platforms) since we
-    // are just parsing the output and observing if a specific string has been
-    // printed. It may be incorrect across platforms because the SSH standard
-    // does *not* specify a standard "success-message" to printout if the ssh
-    // port-forward was successful.
-    timeout(Duration::from_secs(5), {
-        let stderr = child.stderr.take().expect("stderr must exist");
-        async move {
-            let mut lines = BufReader::new(stderr).lines();
-            loop {
-                let Some(line) = lines.next_line().await? else {
-                    anyhow::bail!("Failed to establish ssh port-forward to {addr}");
-                };
-                if line.starts_with(format!("Authenticated to {addr}").as_str()) {
-                    break Ok(());
-                }
-            }
-        }
-    })
-    .await
-    .map_err(|_| anyhow::anyhow!("Establishing an ssh port-forward to {addr} timed out"))??;
-
-    Ok(child)
-}
-
-struct PortForward {
-    process: Child,
-}
-
-impl Drop for PortForward {
-    fn drop(&mut self) {
-        let _ = self.process.start_kill();
-    }
-}
-
-async fn submit_k8s(
-    working_dir: &Path,
-    command_segments: impl AsRef<[&str]>,
-    namespace: &str,
-) -> anyhow::Result<()> {
-    let command_segments = command_segments.as_ref();
-
-    // Start port forwarding - it will be automatically killed when _port_forward is dropped
-    let _port_forward = establish_kubernetes_port_forward(namespace).await?;
-
-    // Give the port-forward a moment to fully establish
-    tokio::time::sleep(Duration::from_secs(1)).await;
-
->>>>>>> db3b8244
-    // Submit the job
     let exit_status = Command::new("ray")
         .env("PYTHONUNBUFFERED", "1")
         .args(["job", "submit", "--address", "http://localhost:8265"])
@@ -1224,11 +824,10 @@
     }
 }
 
-<<<<<<< HEAD
 async fn submit_k8s(
     working_dir: impl AsRef<Path>,
     command_segments: impl AsRef<[&str]>,
-    namespace: Option<&str>,
+    namespace: &str,
 ) -> anyhow::Result<()> {
     // Start port forwarding - it will be automatically killed when _port_forward is dropped
     let _port_forward = establish_kubernetes_port_forward(namespace).await?;
@@ -1313,12 +912,8 @@
                         submit(working_dir, command_segments).await?;
                     }
                     ProviderConfig::Byoc(k8s_config) => {
-                        submit_k8s(
-                            working_dir,
-                            command_segments,
-                            k8s_config.namespace.as_deref(),
-                        )
-                        .await?;
+                        submit_k8s(working_dir, command_segments, k8s_config.namespace.as_ref())
+                            .await?;
                     }
                 }
             }
@@ -1342,12 +937,8 @@
                         submit(working_dir, command_segments).await?;
                     }
                     ProviderConfig::Byoc(k8s_config) => {
-                        submit_k8s(
-                            working_dir,
-                            command_segments,
-                            k8s_config.namespace.as_deref(),
-                        )
-                        .await?;
+                        submit_k8s(working_dir, command_segments, k8s_config.namespace.as_ref())
+                            .await?;
                     }
                 }
             }
@@ -1466,344 +1057,5 @@
             ByocCommand::Verify(..) => todo!(),
             ByocCommand::Info(..) => todo!(),
         }
-=======
-async fn establish_kubernetes_port_forward(namespace: &str) -> anyhow::Result<PortForward> {
-    let output = Command::new("kubectl")
-        .arg("get")
-        .arg("svc")
-        .arg("-n")
-        .arg(namespace)
-        .arg("-l")
-        .arg("ray.io/node-type=head")
-        .arg("--no-headers")
-        .arg("-o")
-        .arg("custom-columns=:metadata.name")
-        .output()
-        .await?;
-    if !output.status.success() {
-        return Err(anyhow::anyhow!("Failed to get Ray head node services with kubectl in namespace {}", namespace));
-    }
-
-    let stdout = String::from_utf8_lossy(&output.stdout);
-    if stdout.trim().is_empty() {
-        return Err(anyhow::anyhow!("Ray head node service not found in namespace {}", namespace));
-    }
-    
-    let head_node_service_name = stdout
-        .lines()
-        .next()
-        .ok_or_else(|| anyhow::anyhow!("Failed to get the head node service name"))?;
-    println!("Found Ray head node service: {} in namespace {}", head_node_service_name, namespace);
-
-    // Start port-forward with stderr piped so we can monitor the process
-    let mut port_forward = Command::new("kubectl")
-        .arg("port-forward")
-        .arg("-n")
-        .arg(namespace)
-        .arg(format!("svc/{}", head_node_service_name))
-        .arg("8265:8265")
-        .stderr(Stdio::piped())
-        .stdout(Stdio::piped())  // Capture stdout too
-        .kill_on_drop(true)
-        .spawn()?;
-
-    // Give the port-forward a moment to start and check for immediate failures
-    tokio::time::sleep(Duration::from_secs(2)).await;
-
-    // Check if process is still running
-    match port_forward.try_wait()? {
-        Some(status) => {
-            return Err(anyhow::anyhow!(
-                "Port-forward process exited immediately with status: {}",
-                status
-            ));
-        }
-        None => {
-            println!("Port-forwarding started successfully");
-            Ok(PortForward {
-                process: port_forward,
-            })
-        }
-    }
-}
-
-async fn run(daft_launcher: DaftLauncher) -> anyhow::Result<()> {
-    match daft_launcher.sub_command {
-        SubCommand::Config(config_cmd) => {
-            config_cmd.command.run(daft_launcher.verbosity).await
-        }
-        SubCommand::Job(job_cmd) => {
-            job_cmd.command.run(daft_launcher.verbosity).await
-        }
-        SubCommand::Provisioned(provisioned_cmd) => {
-            provisioned_cmd.command.run(daft_launcher.verbosity).await
-        }
-        SubCommand::Byoc(byoc_cmd) => {
-            byoc_cmd.command.run(daft_launcher.verbosity).await
-        }
-    }
-}
-
-#[tokio::main]
-async fn main() -> anyhow::Result<()> {
-    run(DaftLauncher::parse()).await
-}
-
-// Helper function to get AWS config
-fn get_aws_config(config: &DaftConfig) -> anyhow::Result<&AwsConfig> {
-    match &config.setup.provider_config {
-        ProviderConfig::Provisioned(aws_config) => Ok(&aws_config.config),
-        ProviderConfig::Byoc(_) => anyhow::bail!("Expected provisioned configuration but found Kubernetes configuration"),
-    }
-}
-
-impl ConfigCommand {
-    async fn run(&self, _verbosity: u8) -> anyhow::Result<()> {
-        match self {
-            ConfigCommand::Init(Init { path, provider }) => {
-                #[cfg(not(test))]
-                if path.exists() {
-                    bail!("The path {path:?} already exists; the path given must point to a new location on your filesystem");
-                }
-                let contents = match provider {
-                    DaftProvider::Byoc => include_str!("template_byoc.toml"),
-                    DaftProvider::Provisioned => include_str!("template_provisioned.toml"),
-                }
-                .replace("<VERSION>", env!("CARGO_PKG_VERSION"));
-                fs::write(path, contents).await?;
-            }
-            ConfigCommand::Check(ConfigPath { config }) => {
-                let _ = read_and_convert(&config, None).await?;
-            }
-            ConfigCommand::Export(ConfigPath { config }) => {
-                let (_, ray_config) = read_and_convert(&config, None).await?;
-                if ray_config.is_none() {
-                    anyhow::bail!("Failed to find Ray config in config file");
-                }
-                let ray_config = ray_config.unwrap();
-                let ray_config_str = serde_yaml::to_string(&ray_config)?;
-                println!("{ray_config_str}");
-            }
-        }
-        Ok(())
-    }
-}
-
-impl JobCommand {
-    async fn run(&self, _verbosity: u8) -> anyhow::Result<()> {
-        match self {
-            JobCommand::Submit(Submit { config_path, job_name }) => {
-                let (daft_config, ray_config) = read_and_convert(&config_path.config, None).await?;
-                let daft_job = daft_config
-                    .jobs
-                    .get(job_name)
-                    .ok_or_else(|| anyhow::anyhow!("A job with the name {job_name} was not found"))?;
-
-                match &daft_config.setup.provider_config {
-                    ProviderConfig::Provisioned(_) => {
-                        if ray_config.is_none() {
-                            anyhow::bail!("Failed to find Ray config in config file");
-                        }
-                        let ray_config = ray_config.unwrap();
-                        let (_temp_dir, ray_path) = create_temp_ray_file()?;
-                        write_ray_config(ray_config, &ray_path).await?;
-                        
-                        let aws_config = get_aws_config(&daft_config)?;
-                        // Start port forwarding - it will be automatically killed when _port_forward is dropped
-                        let _port_forward = establish_ssh_portforward(ray_path, aws_config, Some(8265)).await?;
-
-                        // Give the port-forward a moment to fully establish
-                        tokio::time::sleep(Duration::from_secs(1)).await;
-
-                        // Submit the job
-                        let exit_status = Command::new("ray")
-                            .env("PYTHONUNBUFFERED", "1")
-                            .args(["job", "submit", "--address", "http://localhost:8265"])
-                            .arg("--working-dir")
-                            .arg(daft_job.working_dir.as_ref())
-                            .arg("--")
-                            .args(daft_job.command.as_ref().split(' ').collect::<Vec<_>>())
-                            .spawn()?
-                            .wait()
-                            .await?;
-
-                        if !exit_status.success() {
-                            anyhow::bail!("Failed to submit job to the ray cluster");
-                        }
-                    }
-                    ProviderConfig::Byoc(k8s_config) => {
-                        submit_k8s(
-                            daft_job.working_dir.as_ref(),
-                            daft_job.command.as_ref().split(' ').collect::<Vec<_>>(),
-                            k8s_config.namespace.as_ref(),
-                        )
-                        .await?;
-                    }
-                }
-            }
-            JobCommand::Sql(Sql { sql, config_path }) => {
-                let (daft_config, _) = read_and_convert(&config_path.config, None).await?;
-                match &daft_config.setup.provider_config {
-                    ProviderConfig::Provisioned(_) => {
-                        anyhow::bail!("'sql' command is only available for BYOC configurations");
-                    }
-                    ProviderConfig::Byoc(k8s_config) => {
-                        let (temp_sql_dir, sql_path) = create_temp_file("sql.py")?;
-                        fs::write(sql_path, include_str!("sql.py")).await?;
-                        submit_k8s(
-                            temp_sql_dir.path(),
-                            vec!["python", "sql.py", sql.as_ref()],
-                            k8s_config.namespace.as_ref(),
-                        )
-                        .await?;
-                    }
-                }
-            }
-            JobCommand::Status(_) => {
-                anyhow::bail!("Job status command not yet implemented");
-            }
-            JobCommand::Logs(_) => {
-                anyhow::bail!("Job logs command not yet implemented");
-            }
-        }
-        Ok(())
-    }
-}
-
-impl ProvisionedCommand {
-    async fn run(&self, _verbosity: u8) -> anyhow::Result<()> {
-        match self {
-            ProvisionedCommand::Up(ConfigPath { config }) => {
-                let (daft_config, ray_config) = read_and_convert(&config, None).await?;
-                match daft_config.setup.provider {
-                    DaftProvider::Provisioned => {
-                        if ray_config.is_none() {
-                            anyhow::bail!("Failed to find Ray config in config file");
-                        }
-                        let ray_config = ray_config.unwrap();
-                        assert_is_logged_in_with_aws().await?;
-
-                        let (_temp_dir, ray_path) = create_temp_ray_file()?;
-                        write_ray_config(ray_config, &ray_path).await?;
-                        run_ray_up_or_down_command(SpinDirection::Up, ray_path).await?;
-                    }
-                    DaftProvider::Byoc => {
-                        anyhow::bail!("'up' command is only available for provisioned configurations");
-                    }
-                }
-            }
-            ProvisionedCommand::Down(ConfigPath { config }) => {
-                let (daft_config, ray_config) = read_and_convert(&config, Some(TeardownBehaviour::Stop)).await?;
-                match daft_config.setup.provider {
-                    DaftProvider::Provisioned => {
-                        if ray_config.is_none() {
-                            anyhow::bail!("Failed to find Ray config in config file");
-                        }
-                        let ray_config = ray_config.unwrap();
-                        assert_is_logged_in_with_aws().await?;
-
-                        let (_temp_dir, ray_path) = create_temp_ray_file()?;
-                        write_ray_config(ray_config, &ray_path).await?;
-                        run_ray_up_or_down_command(SpinDirection::Down, ray_path).await?;
-                    }
-                    DaftProvider::Byoc => {
-                        anyhow::bail!("'down' command is only available for provisioned configurations");
-                    }
-                }
-            }
-            ProvisionedCommand::Kill(ConfigPath { config }) => {
-                let (daft_config, ray_config) = read_and_convert(&config, Some(TeardownBehaviour::Kill)).await?;
-                match daft_config.setup.provider {
-                    DaftProvider::Provisioned => {
-                        if ray_config.is_none() {
-                            anyhow::bail!("Failed to find Ray config in config file");
-                        }
-                        let ray_config = ray_config.unwrap();
-                        assert_is_logged_in_with_aws().await?;
-
-                        let (_temp_dir, ray_path) = create_temp_ray_file()?;
-                        write_ray_config(ray_config, &ray_path).await?;
-                        run_ray_up_or_down_command(SpinDirection::Down, ray_path).await?;
-                    }
-                    DaftProvider::Byoc => {
-                        anyhow::bail!("'kill' command is only available for provisioned configurations");
-                    }
-                }
-            }
-            ProvisionedCommand::List(List { config_path, region, head, running }) => {
-                let (daft_config, _) = read_and_convert(&config_path.config, None).await?;
-                match daft_config.setup.provider {
-                    DaftProvider::Provisioned => {
-                        assert_is_logged_in_with_aws().await?;
-                        let aws_config = get_aws_config(&daft_config)?;
-                        let region = region.as_ref().unwrap_or_else(|| &aws_config.region);
-                        let instances = get_ray_clusters_from_aws(region.clone()).await?;
-                        print_instances(&instances, *head, *running);
-                    }
-                    DaftProvider::Byoc => {
-                        anyhow::bail!("'list' command is only available for provisioned configurations");
-                    }
-                }
-            }
-            ProvisionedCommand::Connect(Connect { port, config_path }) => {
-                let (daft_config, ray_config) = read_and_convert(&config_path.config, None).await?;
-                match daft_config.setup.provider {
-                    DaftProvider::Provisioned => {
-                        if ray_config.is_none() {
-                            anyhow::bail!("Failed to find Ray config in config file");
-                        }
-                        let ray_config = ray_config.unwrap();
-                        assert_is_logged_in_with_aws().await?;
-
-                        let (_temp_dir, ray_path) = create_temp_ray_file()?;
-                        write_ray_config(ray_config, &ray_path).await?;
-                        let aws_config = get_aws_config(&daft_config)?;
-                        let _ = establish_ssh_portforward(ray_path, aws_config, Some(*port))
-                            .await?
-                            .wait_with_output()
-                            .await?;
-                    }
-                    DaftProvider::Byoc => {
-                        anyhow::bail!("'connect' command is only available for provisioned configurations");
-                    }
-                }
-            }
-            ProvisionedCommand::Ssh(ConfigPath { config }) => {
-                let (daft_config, ray_config) = read_and_convert(&config, None).await?;
-                match daft_config.setup.provider {
-                    DaftProvider::Provisioned => {
-                        if ray_config.is_none() {
-                            anyhow::bail!("Failed to find Ray config in config file");
-                        }
-                        let ray_config = ray_config.unwrap();
-                        assert_is_logged_in_with_aws().await?;
-
-                        let (_temp_dir, ray_path) = create_temp_ray_file()?;
-                        write_ray_config(ray_config, &ray_path).await?;
-                        let aws_config = get_aws_config(&daft_config)?;
-                        ssh(ray_path, aws_config).await?;
-                    }
-                    DaftProvider::Byoc => {
-                        anyhow::bail!("'ssh' command is only available for provisioned configurations");
-                    }
-                }
-            }
-        }
-        Ok(())
-    }
-}
-
-impl ByocCommand {
-    async fn run(&self, _verbosity: u8) -> anyhow::Result<()> {
-        match self {
-            ByocCommand::Verify(ConfigPath { config: _ }) => {
-                anyhow::bail!("Verify command not yet implemented");
-            }
-            ByocCommand::Info(ConfigPath { config: _ }) => {
-                anyhow::bail!("Info command not yet implemented");
-            }
-        }
-        Ok(())
->>>>>>> db3b8244
     }
 }