--- conflicted
+++ resolved
@@ -18,10 +18,7 @@
 semver = { version = "1.0", features = ["serde"] }
 serde = { version = "1.0", features = ["derive", "rc"] }
 comfy-table = "7.1.1"
-<<<<<<< HEAD
+regex = "1.11.1"
 
 [dev-dependencies]
-rstest = "0.24.0"
-=======
-regex = "1.11.1"
->>>>>>> b3dd569e
+rstest = "0.24.0"