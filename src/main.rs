<<<<<<< HEAD
#[cfg(test)]
mod tests;
=======
mod ssh;
>>>>>>> b3dd569e

use std::{
    collections::HashMap,
    io::{Error, ErrorKind},
    net::Ipv4Addr,
    path::{Path, PathBuf},
    str::FromStr,
    sync::Arc,
};

#[cfg(not(test))]
use anyhow::bail;
use aws_config::{BehaviorVersion, Region};
use aws_sdk_ec2::{types::InstanceStateName, Client};
use clap::{Parser, Subcommand};
use comfy_table::{
    modifiers, presets, Attribute, Cell, CellAlignment, Color, ContentArrangement, Table,
};
use regex::Regex;
use semver::{Version, VersionReq};
use serde::{Deserialize, Serialize};
use tempdir::TempDir;
use tokio::{fs, process::Command};

type StrRef = Arc<str>;
type PathRef = Arc<Path>;

#[derive(Debug, Parser, Clone, PartialEq, Eq)]
#[command(name = env!("CARGO_PKG_NAME"), version = env!("CARGO_PKG_VERSION"), about = env!("CARGO_PKG_DESCRIPTION"))]
struct DaftLauncher {
    #[command(subcommand)]
    sub_command: SubCommand,

    /// Enable verbose printing
    #[arg(short, long, action = clap::ArgAction::Count)]
    verbosity: u8,
}

#[derive(Debug, Subcommand, Clone, PartialEq, Eq)]
enum SubCommand {
    /// Initialize a daft-launcher configuration file.
    ///
    /// If no path is provided, this will create a default ".daft.toml" in the
    /// current working directory.
    Init(Init),

    /// Check to make sure the daft-launcher configuration file is correct.
    Check(ConfigPath),

    /// Export the daft-launcher configuration file to a Ray configuration file.
    Export(ConfigPath),

    /// Spin up a new cluster.
    Up(ConfigPath),

    /// List all Ray clusters in your AWS account.
    ///
    /// This will *only* list clusters that have been spun up by Ray.
    List(List),

    /// Submit a job to the Ray cluster.
    ///
    /// The configurations of the job should be placed inside of your
    /// daft-launcher configuration file.
    Submit(Submit),

    /// Establish an ssh port-forward connection from your local machine to the
    /// Ray cluster.
    Connect(Connect),

    /// SSH into the head of the remote Ray cluster.
    Ssh(ConfigPath),

    /// Submit a SQL query string to the Ray cluster.
    ///
    /// This is executed using Daft's SQL API support.
    Sql(Sql),

    /// Spin down a given cluster and put the nodes to "sleep".
    ///
    /// This will *not* delete the nodes, only stop them. The nodes can be
    /// restarted at a future time.
    Stop(ConfigPath),

    /// Spin down a given cluster and fully terminate the nodes.
    ///
    /// This *will* delete the nodes; they will not be accessible from here on
    /// out.
    Kill(ConfigPath),
}

#[derive(Debug, Parser, Clone, PartialEq, Eq)]
struct Init {
    /// The path at which to create the config file.
    #[arg(default_value = ".daft.toml")]
    path: PathBuf,
}

#[derive(Debug, Parser, Clone, PartialEq, Eq)]
struct List {
    /// A regex to filter for the Ray clusters which match the given name.
    regex: Option<StrRef>,

    /// The region which to list all the available clusters for.
    #[arg(long)]
    region: Option<StrRef>,

    /// Only list the head nodes.
    #[arg(long)]
    head: bool,

    /// Only list the running instances.
    #[arg(long)]
    running: bool,

    #[clap(flatten)]
    config_path: ConfigPath,
}

#[derive(Debug, Parser, Clone, PartialEq, Eq)]
struct Submit {
    /// The name of the job to run.
    job_name: StrRef,

    #[clap(flatten)]
    config_path: ConfigPath,
}

#[derive(Debug, Parser, Clone, PartialEq, Eq)]
struct Connect {
    /// The local port to connect to the remote Ray cluster.
    #[arg(long, default_value = "8265")]
    port: u16,

    #[clap(flatten)]
    config_path: ConfigPath,
}

#[derive(Debug, Parser, Clone, PartialEq, Eq)]
struct Sql {
    /// The SQL string to submit to the remote Ray cluster.
    sql: StrRef,

    #[clap(flatten)]
    config_path: ConfigPath,
}

#[derive(Debug, Parser, Clone, PartialEq, Eq)]
struct ConfigPath {
    /// Path to configuration file.
    #[arg(default_value = ".daft.toml")]
    config: PathBuf,
}

#[derive(Debug, Deserialize, Clone, PartialEq, Eq)]
#[serde(rename_all = "kebab-case", deny_unknown_fields)]
struct DaftConfig {
    setup: DaftSetup,
    #[serde(default)]
    run: Vec<StrRef>,
    #[serde(default, rename = "job", deserialize_with = "parse_jobs")]
    jobs: HashMap<StrRef, DaftJob>,
}

fn parse_jobs<'de, D>(deserializer: D) -> Result<HashMap<StrRef, DaftJob>, D::Error>
where
    D: serde::Deserializer<'de>,
{
    #[derive(Debug, Deserialize, Clone, PartialEq, Eq)]
    #[serde(rename_all = "kebab-case")]
    struct Job {
        name: StrRef,
        command: StrRef,
        working_dir: PathRef,
    }

    let jobs: Vec<Job> = Deserialize::deserialize(deserializer)?;
    let jobs = jobs
        .into_iter()
        .map(|job| {
            let working_dir = expand_and_check_path(job.working_dir)?;
            Ok((
                job.name,
                DaftJob {
                    command: job.command,
                    working_dir,
                },
            ))
        })
        .collect::<anyhow::Result<_>>()
        .map_err(serde::de::Error::custom)?;
    Ok(jobs)
}

#[derive(Debug, Deserialize, Clone, PartialEq, Eq)]
#[serde(rename_all = "kebab-case", deny_unknown_fields)]
struct DaftSetup {
    name: StrRef,
    #[serde(deserialize_with = "parse_version_req")]
    version: VersionReq,
    region: StrRef,
    #[serde(default = "default_number_of_workers")]
    number_of_workers: usize,
    ssh_user: StrRef,
    #[serde(deserialize_with = "parse_ssh_private_key")]
    ssh_private_key: PathRef,
    #[serde(default = "default_instance_type")]
    instance_type: StrRef,
    #[serde(default = "default_image_id")]
    image_id: StrRef,
    iam_instance_profile_name: Option<StrRef>,
    #[serde(default)]
    dependencies: Vec<StrRef>,
}

fn parse_ssh_private_key<'de, D>(deserializer: D) -> Result<PathRef, D::Error>
where
    D: serde::Deserializer<'de>,
{
    let path: PathRef = Deserialize::deserialize(deserializer)?;
    let path = expand_and_check_path(path).map_err(serde::de::Error::custom)?;
    Ok(path)
}

fn expand_and_check_path(path: PathRef) -> anyhow::Result<PathRef> {
    let path = if path.starts_with("~") {
        let mut home = PathBuf::from(env!("HOME"));
        for segment in path.into_iter().skip(1) {
            home.push(segment);
        }
        Arc::from(home)
    } else {
        path
    };

    #[cfg(test)]
    {
        Ok(path)
    }

    #[cfg(not(test))]
    {
        if path.exists() {
            Ok(path)
        } else {
            anyhow::bail!("The path, {path:?}, does not exist")
        }
    }
}

fn default_number_of_workers() -> usize {
    4
}

fn default_instance_type() -> StrRef {
    "i3.2xlarge".into()
}

fn default_image_id() -> StrRef {
    "ami-04dd23e62ed049936".into()
}

fn parse_version_req<'de, D>(deserializer: D) -> Result<VersionReq, D::Error>
where
    D: serde::Deserializer<'de>,
{
    let raw: StrRef = Deserialize::deserialize(deserializer)?;
    let version_req = raw
        .parse::<VersionReq>()
        .map_err(serde::de::Error::custom)?;
    let current_version = env!("CARGO_PKG_VERSION")
        .parse::<Version>()
        .expect("CARGO_PKG_VERSION must exist");
    if version_req.matches(&current_version) {
        Ok(version_req)
    } else {
        Err(serde::de::Error::custom(format!("You're running daft-launcher version {current_version}, but your configuration file requires version {version_req}")))
    }
}

#[derive(Debug, Clone, PartialEq, Eq)]
struct DaftJob {
    command: StrRef,
    working_dir: PathRef,
}

#[derive(Debug, Serialize, Clone, PartialEq, Eq)]
struct RayConfig {
    cluster_name: StrRef,
    max_workers: usize,
    provider: RayProvider,
    auth: RayAuth,
    available_node_types: HashMap<StrRef, RayNodeType>,
    setup_commands: Vec<StrRef>,
}

#[derive(Default, Debug, Serialize, Clone, PartialEq, Eq)]
struct RayProvider {
    r#type: StrRef,
    region: StrRef,
    #[serde(skip_serializing_if = "Option::is_none")]
    cache_stopped_nodes: Option<bool>,
}

#[derive(Debug, Serialize, Clone, PartialEq, Eq)]
struct RayAuth {
    ssh_user: StrRef,
    ssh_private_key: PathRef,
}

#[derive(Debug, Serialize, Clone, PartialEq, Eq)]
struct RayNodeType {
    max_workers: usize,
    node_config: RayNodeConfig,
    #[serde(skip_serializing_if = "Option::is_none")]
    resources: Option<RayResources>,
}

#[derive(Debug, Serialize, Clone, PartialEq, Eq)]
#[serde(rename_all = "PascalCase")]
struct RayNodeConfig {
    key_name: StrRef,
    instance_type: StrRef,
    image_id: StrRef,
    #[serde(skip_serializing_if = "Option::is_none")]
    iam_instance_profile: Option<RayIamInstanceProfile>,
}

#[derive(Default, Debug, Serialize, Clone, PartialEq, Eq)]
#[serde(rename_all = "PascalCase")]
struct RayIamInstanceProfile {
    name: StrRef,
}

#[derive(Debug, Serialize, Clone, PartialEq, Eq)]
#[serde(rename_all = "UPPERCASE")]
struct RayResources {
    cpu: usize,
}

fn default_setup_commands() -> Vec<StrRef> {
    vec![
        "curl -LsSf https://astral.sh/uv/install.sh | sh".into(),
        "uv python install 3.12".into(),
        "uv python pin 3.12".into(),
        "uv venv".into(),
        "echo 'source $HOME/.venv/bin/activate' >> ~/.bashrc".into(),
        "source ~/.bashrc".into(),
        "uv pip install boto3 pip ray[default] getdaft py-spy deltalake".into(),
    ]
}

fn convert(
    daft_config: &DaftConfig,
    teardown_behaviour: Option<TeardownBehaviour>,
) -> anyhow::Result<RayConfig> {
    let key_name = daft_config
        .setup
        .ssh_private_key
        .clone()
        .file_stem()
        .ok_or_else(|| {
            anyhow::anyhow!(r#"Private key doesn't have a name of the format "name.ext""#)
        })?
        .to_str()
        .ok_or_else(|| {
            anyhow::anyhow!(
                "The file {:?} does not a valid UTF-8 name",
                daft_config.setup.ssh_private_key,
            )
        })?
        .into();
    let iam_instance_profile = daft_config
        .setup
        .iam_instance_profile_name
        .clone()
        .map(|name| RayIamInstanceProfile { name });
    let node_config = RayNodeConfig {
        key_name,
        instance_type: daft_config.setup.instance_type.clone(),
        image_id: daft_config.setup.image_id.clone(),
        iam_instance_profile,
    };
    Ok(RayConfig {
        cluster_name: daft_config.setup.name.clone(),
        max_workers: daft_config.setup.number_of_workers,
        provider: RayProvider {
            r#type: "aws".into(),
            region: daft_config.setup.region.clone(),
            cache_stopped_nodes: teardown_behaviour.map(TeardownBehaviour::to_cache_stopped_nodes),
        },
        auth: RayAuth {
            ssh_user: daft_config.setup.ssh_user.clone(),
            ssh_private_key: daft_config.setup.ssh_private_key.clone(),
        },
        available_node_types: vec![
            (
                "ray.head.default".into(),
                RayNodeType {
                    max_workers: 0,
                    node_config: node_config.clone(),
                    resources: Some(RayResources { cpu: 0 }),
                },
            ),
            (
                "ray.worker.default".into(),
                RayNodeType {
                    max_workers: daft_config.setup.number_of_workers,
                    node_config,
                    resources: None,
                },
            ),
        ]
        .into_iter()
        .collect(),
        setup_commands: {
            let mut commands = default_setup_commands();
            if !daft_config.setup.dependencies.is_empty() {
                let deps = daft_config
                    .setup
                    .dependencies
                    .iter()
                    .map(|dep| format!(r#""{dep}""#))
                    .collect::<Vec<_>>()
                    .join(" ");
                let deps = format!("uv pip install {deps}").into();
                commands.push(deps);
            }
            commands
        },
    })
}

async fn read_and_convert(
    daft_config_path: &Path,
    teardown_behaviour: Option<TeardownBehaviour>,
) -> anyhow::Result<(DaftConfig, RayConfig)> {
    let contents = fs::read_to_string(&daft_config_path)
        .await
        .map_err(|error| {
            if let ErrorKind::NotFound = error.kind() {
                Error::new(
                    ErrorKind::NotFound,
                    format!("The file {daft_config_path:?} does not exist"),
                )
            } else {
                error
            }
        })?;
    let daft_config = toml::from_str::<DaftConfig>(&contents)?;
    let ray_config = convert(&daft_config, teardown_behaviour)?;

    Ok((daft_config, ray_config))
}

async fn write_ray_config(ray_config: RayConfig, dest: impl AsRef<Path>) -> anyhow::Result<()> {
    let ray_config = serde_yaml::to_string(&ray_config)?;
    fs::write(dest, ray_config).await?;
    Ok(())
}

#[derive(Debug, Clone, Copy, PartialEq, Eq)]
enum SpinDirection {
    Up,
    Down,
}

impl SpinDirection {
    fn as_str(&self) -> &str {
        match self {
            Self::Up => "up",
            Self::Down => "down",
        }
    }
}

#[derive(Debug, Clone, Copy, PartialEq, Eq)]
enum TeardownBehaviour {
    Stop,
    Kill,
}

impl TeardownBehaviour {
    fn to_cache_stopped_nodes(self) -> bool {
        match self {
            Self::Stop => true,
            Self::Kill => false,
        }
    }
}

fn create_temp_file(name: &str) -> anyhow::Result<(TempDir, PathRef)> {
    let temp_dir = TempDir::new("daft-launcher")?;
    let mut temp_path = temp_dir.path().to_owned();
    temp_path.push(name);
    let temp_path = Arc::from(temp_path);
    Ok((temp_dir, temp_path))
}

fn create_temp_ray_file() -> anyhow::Result<(TempDir, PathRef)> {
    create_temp_file("ray.yaml")
}

async fn run_ray_up_or_down_command(
    spin_direction: SpinDirection,
    ray_path: impl AsRef<Path>,
) -> anyhow::Result<()> {
    let _ = Command::new("ray")
        .arg(spin_direction.as_str())
        .arg(ray_path.as_ref())
        .arg("-y")
        .spawn()?
        .wait_with_output()
        .await?;
    Ok(())
}

#[derive(Debug, Clone, PartialEq, Eq)]
struct AwsInstance {
    instance_id: StrRef,
    regular_name: StrRef,
    ray_name: StrRef,
    key_pair_name: Option<StrRef>,
    public_ipv4_address: Option<Ipv4Addr>,
    state: Option<InstanceStateName>,
    node_type: NodeType,
}

#[derive(Debug, Clone, Copy, PartialEq, Eq)]
pub enum NodeType {
    Head,
    Worker,
}

impl NodeType {
    pub fn as_str(self) -> &'static str {
        match self {
            Self::Head => "head",
            Self::Worker => "worker",
        }
    }
}

impl FromStr for NodeType {
    type Err = anyhow::Error;

    fn from_str(s: &str) -> Result<Self, Self::Err> {
        match s {
            "head" => Ok(NodeType::Head),
            "worker" => Ok(NodeType::Worker),
            _ => anyhow::bail!("Unrecognized node type: {}", s),
        }
    }
}

async fn get_ray_clusters_from_aws(region: StrRef) -> anyhow::Result<Vec<AwsInstance>> {
    let region = Region::new(region.to_string());
    let sdk_config = aws_config::defaults(BehaviorVersion::latest())
        .region(region)
        .load()
        .await;
    let client = Client::new(&sdk_config);
    let instances = client.describe_instances().send().await?;
    let reservations = instances.reservations.unwrap_or_default();
    let instance_states = reservations
        .iter()
        .filter_map(|reservation| reservation.instances.as_ref())
        .flatten()
        .filter_map(|instance| {
            instance.tags.as_ref().map(|tags| {
                (
                    instance,
                    tags.iter().filter_map(|tag| tag.key().zip(tag.value())),
                )
            })
        })
        .filter_map(|(instance, tags)| {
            let mut ray_name = None;
            let mut regular_name = None;
            let mut node_type = None;
            for (key, value) in tags {
                if key == "Name" {
                    ray_name = Some(value.into());
                } else if key == "ray-cluster-name" {
                    regular_name = Some(value.into());
                } else if key == "ray-node-type" {
                    node_type = value.parse().ok();
                }
            }
            let ray_name = ray_name?;
            let regular_name = regular_name?;
            let instance_id = instance.instance_id.as_deref()?.into();
            let node_type = node_type?;
            Some(AwsInstance {
                instance_id,
                regular_name,
                ray_name,
                key_pair_name: instance.key_name().map(Into::into),
                public_ipv4_address: instance
                    .public_ip_address()
                    .and_then(|ip_addr| ip_addr.parse().ok()),
                state: instance
                    .state()
                    .and_then(|instance_state| instance_state.name())
                    .cloned(),
                node_type,
            })
        })
        .collect();
    Ok(instance_states)
}

fn format_table(
    instances: &[AwsInstance],
    regex: Option<StrRef>,
    head: bool,
    running: bool,
) -> anyhow::Result<Table> {
    let mut table = Table::default();
    table
        .load_preset(presets::UTF8_FULL)
        .apply_modifier(modifiers::UTF8_ROUND_CORNERS)
        .apply_modifier(modifiers::UTF8_SOLID_INNER_BORDERS)
        .set_content_arrangement(ContentArrangement::DynamicFullWidth)
        .set_header(
            ["Name", "Instance ID", "Node Type", "Status", "IPv4"].map(|header| {
                Cell::new(header)
                    .set_alignment(CellAlignment::Center)
                    .add_attribute(Attribute::Bold)
            }),
        );
    let regex = regex.as_deref().map(Regex::new).transpose()?;
    for instance in instances.iter().filter(|instance| {
        if head && instance.node_type != NodeType::Head {
            return false;
        } else if running && instance.state != Some(InstanceStateName::Running) {
            return false;
        };
        if let Some(regex) = regex.as_ref() {
            if !regex.is_match(&instance.regular_name) {
                return false;
            };
        };
        true
    }) {
        let status = instance.state.as_ref().map_or_else(
            || Cell::new("n/a").add_attribute(Attribute::Dim),
            |status| {
                let cell = Cell::new(status);
                match status {
                    InstanceStateName::Running => cell.fg(Color::Green),
                    InstanceStateName::Pending => cell.fg(Color::Yellow),
                    InstanceStateName::ShuttingDown | InstanceStateName::Stopping => {
                        cell.fg(Color::DarkYellow)
                    }
                    InstanceStateName::Stopped | InstanceStateName::Terminated => {
                        cell.fg(Color::Red)
                    }
                    _ => cell,
                }
            },
        );
        let ipv4 = instance
            .public_ipv4_address
            .as_ref()
            .map_or("n/a".into(), ToString::to_string);
        table.add_row(vec![
            Cell::new(instance.regular_name.to_string()).fg(Color::Cyan),
            Cell::new(instance.instance_id.as_ref()),
            Cell::new(instance.node_type.as_str()),
            status,
            Cell::new(ipv4),
        ]);
    }
    Ok(table)
}

async fn assert_is_logged_in_with_aws() -> anyhow::Result<()> {
    let sdk_config = aws_config::defaults(aws_config::BehaviorVersion::latest())
        .region(aws_config::meta::region::RegionProviderChain::default_provider())
        .load()
        .await;
    let client = aws_sdk_sts::Client::new(&sdk_config);
    if client.get_caller_identity().send().await.is_ok() {
        Ok(())
    } else {
        anyhow::bail!("You are not logged in with the AWS cli tool; please authenticate with it first before re-running")
    }
}

async fn get_region(region: Option<StrRef>, config: impl AsRef<Path>) -> anyhow::Result<StrRef> {
    let config = config.as_ref();
    Ok(if let Some(region) = region {
        region
    } else if config.exists() {
        let (daft_config, _) = read_and_convert(&config, None).await?;
        daft_config.setup.region
    } else {
        "us-west-2".into()
    })
}

async fn submit(working_dir: &Path, command_segments: impl AsRef<[&str]>) -> anyhow::Result<()> {
    let command_segments = command_segments.as_ref();

    let exit_status = Command::new("ray")
        .env("PYTHONUNBUFFERED", "1")
        .args(["job", "submit", "--address", "http://localhost:8265"])
        .arg("--working-dir")
        .arg(working_dir)
        .arg("--")
        .args(command_segments)
        .spawn()?
        .wait()
        .await?;
    if exit_status.success() {
        Ok(())
    } else {
        Err(anyhow::anyhow!("Failed to submit job to the ray cluster"))
    }
}

async fn run(daft_launcher: DaftLauncher) -> anyhow::Result<()> {
    match daft_launcher.sub_command {
        SubCommand::Init(Init { path }) => {
            #[cfg(not(test))]
            if path.exists() {
                bail!("The path {path:?} already exists; the path given must point to a new location on your filesystem");
            }
            let contents = include_str!("template.toml");
            let contents = contents.replace("<VERSION>", env!("CARGO_PKG_VERSION"));
            fs::write(path, contents).await?;
        }
        SubCommand::Check(ConfigPath { config }) => {
            let _ = read_and_convert(&config, None).await?;
        }
        SubCommand::Export(ConfigPath { config }) => {
            let (_, ray_config) = read_and_convert(&config, None).await?;
            let ray_config_str = serde_yaml::to_string(&ray_config)?;
            println!("{ray_config_str}");
        }
        SubCommand::Up(ConfigPath { config }) => {
            let (_, ray_config) = read_and_convert(&config, None).await?;
            assert_is_logged_in_with_aws().await?;

            let (_temp_dir, ray_path) = create_temp_ray_file()?;
            write_ray_config(ray_config, &ray_path).await?;
            run_ray_up_or_down_command(SpinDirection::Up, ray_path).await?;
        }
        SubCommand::List(List {
            regex,
            config_path,
            region,
            head,
            running,
        }) => {
            assert_is_logged_in_with_aws().await?;

            let region = get_region(region, &config_path.config).await?;
            let instances = get_ray_clusters_from_aws(region).await?;
            let table = format_table(&instances, regex, head, running)?;
            println!("{table}");
        }
        SubCommand::Submit(Submit {
            config_path,
            job_name,
        }) => {
            let (daft_config, ray_config) = read_and_convert(&config_path.config, None).await?;
            assert_is_logged_in_with_aws().await?;
            let daft_job = daft_config
                .jobs
                .get(&job_name)
                .ok_or_else(|| anyhow::anyhow!("A job with the name {job_name} was not found"))?;

            let (_temp_dir, ray_path) = create_temp_ray_file()?;
            write_ray_config(ray_config, &ray_path).await?;
            let _child = ssh::ssh_portforward(ray_path, &daft_config, None).await?;
            submit(
                daft_job.working_dir.as_ref(),
                daft_job.command.as_ref().split(' ').collect::<Vec<_>>(),
            )
            .await?;
        }
        SubCommand::Connect(Connect { port, config_path }) => {
            let (daft_config, ray_config) = read_and_convert(&config_path.config, None).await?;
            assert_is_logged_in_with_aws().await?;

            let (_temp_dir, ray_path) = create_temp_ray_file()?;
            write_ray_config(ray_config, &ray_path).await?;
            let _ = ssh::ssh_portforward(ray_path, &daft_config, Some(port))
                .await?
                .wait_with_output()
                .await?;
        }
        SubCommand::Ssh(ConfigPath { config }) => {
            let (daft_config, ray_config) = read_and_convert(&config, None).await?;
            assert_is_logged_in_with_aws().await?;

            let (_temp_dir, ray_path) = create_temp_ray_file()?;
            write_ray_config(ray_config, &ray_path).await?;
            ssh::ssh(ray_path, &daft_config).await?;
        }
        SubCommand::Sql(Sql { sql, config_path }) => {
            let (daft_config, ray_config) = read_and_convert(&config_path.config, None).await?;
            assert_is_logged_in_with_aws().await?;

            let (_temp_dir, ray_path) = create_temp_ray_file()?;
            write_ray_config(ray_config, &ray_path).await?;
            let _child = ssh::ssh_portforward(ray_path, &daft_config, None).await?;
            let (temp_sql_dir, sql_path) = create_temp_file("sql.py")?;
            fs::write(sql_path, include_str!("sql.py")).await?;
            submit(temp_sql_dir.path(), vec!["python", "sql.py", sql.as_ref()]).await?;
        }
        SubCommand::Stop(ConfigPath { config }) => {
            let (_, ray_config) = read_and_convert(&config, Some(TeardownBehaviour::Stop)).await?;
            assert_is_logged_in_with_aws().await?;

            let (_temp_dir, ray_path) = create_temp_ray_file()?;
            write_ray_config(ray_config, &ray_path).await?;
            run_ray_up_or_down_command(SpinDirection::Down, ray_path).await?;
        }
        SubCommand::Kill(ConfigPath { config }) => {
            let (_, ray_config) = read_and_convert(&config, Some(TeardownBehaviour::Kill)).await?;
            assert_is_logged_in_with_aws().await?;

            let (_temp_dir, ray_path) = create_temp_ray_file()?;
            write_ray_config(ray_config, &ray_path).await?;
            run_ray_up_or_down_command(SpinDirection::Down, ray_path).await?;
        }
    }

    Ok(())
}

#[tokio::main]
async fn main() -> anyhow::Result<()> {
    run(DaftLauncher::parse()).await
}<|MERGE_RESOLUTION|>--- conflicted
+++ resolved
@@ -1,9 +1,6 @@
-<<<<<<< HEAD
+mod ssh;
 #[cfg(test)]
 mod tests;
-=======
-mod ssh;
->>>>>>> b3dd569e
 
 use std::{
     collections::HashMap,
